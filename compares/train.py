--- conflicted
+++ resolved
@@ -9,12 +9,13 @@
 import yaml
 import torch
 import copy
+import copy
 from tqdm import tqdm
 from datetime import datetime
 from typing import Optional, Dict, List
 from recbole.quick_start import run_recbole
 from recbole.utils import init_seed
-from data.preprocessing.feature_preprocessor import FeaturePreprocessor
+from data.preprocessing.feature_preprocessor import FeaturePreprocessor, get_full_features_config
 from data.preprocessing.rutube_preprocessor import RutubePreprocessor
 from data.preprocessing.lastfm_preprocessor import LastFMPreprocessor
 from utils.logger import setup_logging
@@ -33,27 +34,12 @@
 from recbole.utils.case_study import full_sort_scores
 from sklearn.preprocessing import normalize
 import warnings
-<<<<<<< HEAD
 warnings.filterwarnings("ignore", category=UserWarning)
-from logging import getLogger
-from recbole.utils import init_logger, init_seed
-from recbole.trainer import Trainer
-from recbole.config import Config
-from recbole.data import create_dataset, data_preparation
-from models.enhanced_sasrec import EnhancedSASRec
-from models.enhanced_bert4rec import EnhancedBERT4Rec
-=======
-from collections.abc import Mapping
-import copy
-
-warnings.filterwarnings("ignore", category=UserWarning)
->>>>>>> 27abe76c
 
 DATASET_PREPROCESSORS = {
     'rutube': RutubePreprocessor,
     'lastfm': LastFMPreprocessor
 }
-
 
 def generate_config(
     features: Dict,
@@ -72,24 +58,36 @@
     with open(base_config_path, 'r') as f:
         config = yaml.safe_load(f)
     
-    # Проверяем и логируем GPU
-    gpu_id = config.get('gpu_id', 0)
-    use_gpu = config.get('use_gpu', False)
-    config['device'] = f'cuda:{gpu_id}' if use_gpu else 'cpu'
+    # Set GPU configuration
+    config['gpu_id'] = 0
+    config['use_gpu'] = True
+    config['device'] = 'cuda:0'
     
     # Получаем конфигурацию для конкретного датасета
     dataset_features = features[dataset_type]
-
+    
+    # Обновляем load_col из features
+    config['data']['load_col'] = {
+        'inter': dataset_features['features']['interaction_features'],
+        'item': dataset_features['features'].get('item_features', []),
+        'user': dataset_features['features'].get('user_features', [])
+    }
+    
     # Обновляем numerical_features
-    print(f"DATASET FEATURES: {dataset_features}")
-    if 'numerical_features' in dataset_features['features']:
-        config['data']['numerical_features'] = dataset_features['features']['numerical_features']
-
-    if 'embedding_sequence_fields' in dataset_features['features']:
-        config['data']['embedding_sequence_fields'] = dataset_features['features']['embedding_sequence_fields']
+    config['data']['numerical_features'] = dataset_features['features']['numerical_features']
     
     # Добавляем маппинг полей
     config['data'].update(dataset_features['field_mapping'])
+    
+    # Проверяем наличие текстовых полей
+    if 'TEXT_FIELDS' in dataset_features['field_mapping']:
+        text_fields = dataset_features['field_mapping']['TEXT_FIELDS']
+        # Добавляем эмбеддинги в numerical_features
+        for field in text_fields:
+            config['data']['numerical_features'].extend([
+                f'{field}_embedding',
+                f'{field}_embedding_list'
+            ])
     
     # Проверяем наличие категориальных признаков
     if 'categorical_features' in dataset_features['features']:
@@ -98,10 +96,9 @@
     
     # Добавляем параметры модели
     config.update(model_params)
-
+    
     # Добавляем пути к данным и чекпоинтам
     config['data_path'] = output_dir
-    config['experiment_name'] = experiment_name
     config['checkpoint_dir'] = f'./ckpts/saved_{experiment_name}'
 
     # Сохраняем итоговый конфиг
@@ -111,7 +108,6 @@
     with open(config_path, 'w') as f:
         yaml.dump(config, f, default_flow_style=False)
 
-<<<<<<< HEAD
     return config, config_path
 
 
@@ -140,7 +136,7 @@
     # Создание индекса Faiss
     index = faiss.IndexFlatIP(vecs2.shape[1])  # Используем внутреннее произведение
     res = faiss.StandardGpuResources()  # Используем GPU
-    index = faiss.index_cpu_to_gpu(res, 0, index)  # Переносим индекс на GPU
+    index = faiss.index_cpu_to_gpu(res, 1, index)  # Changed from 0 to 1 to use CUDA:1
 
     # Добавление векторов в индекс
     index.add(vecs2.detach().cpu().numpy())
@@ -148,20 +144,27 @@
     # Поиск сходства
     k_search = vecs2.shape[0]
     D, _ = index.search(vecs1.detach().cpu().numpy(), k_search)
-    # D, _ = index.search(vecs1.detach().cpu().numpy(), vecs2.shape[0])
     return torch.tensor(D, device=vecs1.device)
 
 def evaluate_with_custom_metrics(preprocessor, config, dataset_type, category_info, k=10):
     """
     Evaluate metrics on GPU using a single batch loop to avoid memory issues.
     """
-    device = torch.device("cuda" if torch.cuda.is_available() else "cpu")
+    # Set device before loading model
+    # torch.cuda.set_device(1)  # Explicitly set CUDA device
+    device = torch.device("cuda:1" if torch.cuda.is_available() else "cpu")
     
     # Загрузка модели и данных
     model_path = get_latest_checkpoint(config['checkpoint_dir'])
 
-    (_, model, dataset, train_data, valid_data, test_data) = load_data_and_model(model_path)
-    model.to(device).eval()
+    # Load model with explicit device setting
+    (_, model, dataset, train_data, valid_data, test_data) = load_data_and_model(
+        model_path
+    )
+    
+    # Move model to correct device
+    model.to(device)
+    model.eval()
 
     # Получение эмбеддингов айтемов и данных для тестирования
     item_embeddings = model.item_embedding.weight.to(device)
@@ -246,7 +249,6 @@
         ccr = cross_category_relevance_batch(preprocessor, pred_items, ground_truth_items, item_embeddings, category_info, device, k=k)
         ndcg = contextual_ndcg_batch(preprocessor, pred_items, ground_truth_items, item_embeddings, category_info, device, sim_threshold_ndcg)
 
-
     return sp, ccr, ndcg
 
 def semantic_precision_at_k_batch(pred_items, ground_truth_items, item_embeddings, device, sim_threshold_precision):
@@ -260,7 +262,6 @@
     gt_vectors = item_embeddings[ground_truth_items]
     rec_vectors = item_embeddings[pred_items]
     similarity_matrix = cosine_similarity_faiss(gt_vectors, rec_vectors)
-
 
     # Подсчет успешных рекомендаций
     successful_recs = (similarity_matrix >= sim_threshold_precision).sum(dim=1)
@@ -302,6 +303,40 @@
     return 0.7 * sp_k + 0.3 * category_diversity
 
 def contextual_ndcg_batch(preprocessor, pred_items, ground_truth_items, item_embeddings, category_info, device, sim_threshold_ndcg):
+    Векторизованная кросс-категорийная релевантность.
+    """
+    pred_items = pred_items.to(device)
+    ground_truth_items = torch.tensor(ground_truth_items, device=device)
+
+    # Векторизованное вычисление сходства
+    gt_vectors = item_embeddings[ground_truth_items]
+    rec_vectors = item_embeddings[pred_items]
+    similarity_matrix = cosine_similarity_faiss(gt_vectors, rec_vectors)
+
+    # Подсчет релевантности
+    same_category_count = 0
+    cross_category_success = 0
+
+    for i, gt_item in enumerate(ground_truth_items):
+        orig_gt_item = preprocessor.item_encoder.inverse_transform([gt_item.cpu().item()])[0]
+        gt_category = category_info.get(str(orig_gt_item), {}).get('category_id')
+
+        for j, rec_item in enumerate(pred_items[i]):
+            orig_rec_item = preprocessor.item_encoder.inverse_transform([rec_item.cpu().item()])[0]
+            rec_category = category_info.get(str(orig_rec_item), {}).get('category_id')
+
+            similarity = similarity_matrix[i, j].item()
+            if rec_category == gt_category:
+                same_category_count += 1
+            elif similarity >= 0.8:
+                cross_category_success += 1
+
+    # Вычисление итоговой метрики
+    sp_k = semantic_precision_at_k_batch(pred_items, ground_truth_items, item_embeddings, device, k)
+    category_diversity = 1 - (same_category_count / (k * len(ground_truth_items)))
+    return 0.7 * sp_k + 0.3 * category_diversity
+
+def contextual_ndcg_batch(preprocessor, pred_items, ground_truth_items, item_embeddings, category_info, device, sim_threshold_ndcg):
     relevances = []
 
     # Приводим ground_truth_items к тензору для корректной работы
@@ -324,19 +359,46 @@
             rec_category = category_info.get(str(orig_rec_item), {}).get('category_id')
 
             similarity = similarity_matrix[i, j].item()
+
+    # Приводим ground_truth_items к тензору для корректной работы
+    ground_truth_items = torch.tensor(ground_truth_items, device=device)
+    pred_items = pred_items.to(device)
+
+    # Векторизованное вычисление сходства
+    gt_vectors = item_embeddings[ground_truth_items]
+    rec_vectors = item_embeddings[pred_items]
+    similarity_matrix = cosine_similarity_faiss(gt_vectors, rec_vectors)
+
+    # Вычисление релевантности
+    for i, gt_item in enumerate(ground_truth_items):
+        # Теперь gt_item — это тензор, и можно вызвать .cpu().item()
+        orig_gt_item = preprocessor.item_encoder.inverse_transform([gt_item.cpu().item()])[0]
+        gt_category = category_info.get(str(orig_gt_item), {}).get('category_id')
+
+        for j, rec_item in enumerate(pred_items[i]):
+            orig_rec_item = preprocessor.item_encoder.inverse_transform([rec_item.cpu().item()])[0]
+            rec_category = category_info.get(str(orig_rec_item), {}).get('category_id')
+
+            similarity = similarity_matrix[i, j].item()
             if rec_category == gt_category and similarity >= sim_threshold_ndcg:
+                relevances.append(3)
                 relevances.append(3)
             elif rec_category != gt_category and similarity >= sim_threshold_ndcg:
                 relevances.append(2)
+                relevances.append(2)
             elif rec_category == gt_category and similarity < sim_threshold_ndcg:
+                relevances.append(1)
                 relevances.append(1)
             else:
                 relevances.append(0)
-
+                relevances.append(0)
+
+    # Вычисление DCG и IDCG
     # Вычисление DCG и IDCG
     dcg = sum(rel / math.log2(rank + 2) for rank, rel in enumerate(relevances, 1))
     ideal_relevances = sorted(relevances, reverse=True)
     idcg = sum(rel / math.log2(rank + 2) for rank, rel in enumerate(ideal_relevances, 1))
+    
     
     return dcg / idcg if idcg > 0 else 0
 
@@ -345,11 +407,9 @@
     checkpoint_files = glob.glob(os.path.join(checkpoint_dir, "*.pth"))
     if not checkpoint_files:
         raise FileNotFoundError(f"No checkpoint files found in {checkpoint_dir}")
-    latest_checkpoint = max(checkpoint_files, key=os.path.getmtime)  # Выбираем самый последний по дате изменения
+    
+    latest_checkpoint = max(checkpoint_files, key=os.path.getmtime) # Выбираем самый последний по дате изменения
     return latest_checkpoint
-=======
-    return config, config_path 
->>>>>>> 27abe76c
 
 
 def run_experiment(
@@ -364,20 +424,28 @@
     logger = setup_logging()
 
     try:
-        base_config_path = os.path.join(os.path.dirname(__file__), 'configs', 'base_config.yaml')
-        with open(base_config_path, 'r') as f:
-            base_config = yaml.safe_load(f)
-
-        use_gpu = base_config.get('use_gpu', False)
-        gpu_id = base_config.get('gpu_id', 0)
-        
-        logger.info(f"Using GPU ID from config: {gpu_id}")
-        torch.cuda.set_device(gpu_id)
-        os.environ["CUDA_VISIBLE_DEVICES"] = str(gpu_id)
-        
+        torch.cuda.set_device('cuda:1')
+        os.environ["CUDA_VISIBLE_DEVICES"] = "1"
+
+        def check_available_gpus():
+            if not torch.cuda.is_available():
+                print("CUDA is not available. No GPU found.")
+                return
+        
+        num_gpus = torch.cuda.device_count()
+        print(f"Number of available GPUs: {num_gpus}")
+    
+        for i in range(num_gpus):
+            print(f"GPU {i}: {torch.cuda.get_device_name(i)}")
+            print(f"  Memory Allocated: {torch.cuda.memory_allocated(i) / 1024**3:.2f} GB")
+            print(f"  Memory Cached: {torch.cuda.memory_reserved(i) / 1024**3:.2f} GB")
+            print(f"  Memory Free: {(torch.cuda.get_device_properties(i).total_memory - torch.cuda.memory_allocated(i)) / 1024**3:.2f} GB")
+            print()
+    
+        check_available_gpus()
+
         # Загружаем данные
         df = pd.read_csv(input_file)
-        df = df.sample(100_000)
         # Получаем препроцессор для конкретного датасета
         dataset_preprocessor = DATASET_PREPROCESSORS.get(dataset_type)
         if dataset_preprocessor is None:
@@ -385,7 +453,7 @@
         
         if dataset_type == 'rutube':
             df['rutube_video_id'] = df['rutube_video_id'].apply(lambda x: x.strip('video_'))
-
+        
         # Загружаем конфигурацию признаков
         with open(f'configs/feature_configs/{feature_config}.yaml', 'r') as f:
             feature_config_dict = yaml.safe_load(f)
@@ -441,75 +509,35 @@
             
             # Добавляем подробности о просмотре и категорию
             df[['detailed_view', 'category']] = df.apply(create_view_description, axis=1, result_type='expand')
-
-        output_path = f"{output_dir}/{experiment_name}/"
-        os.makedirs(output_path, exist_ok=True)
-        device = f'cuda:{gpu_id}' if use_gpu else 'cpu'
-        print(output_dir)
-        print(experiment_name)
-        preprocessor = dataset_preprocessor(device=device, output_dir=output_dir,
-            experiment_name=experiment_name)
-
+        
+        preprocessor = dataset_preprocessor(device='cuda:1')
+        
         logger.info(f"Start preprocessing, available features: {df.columns.tolist()}")
-        
+
         # Предобработка данных
-        df = preprocessor.preprocess(
-            df=df,
-            feature_config=feature_config_dict[dataset_type],
-            model_type=model_params['model'].lower(),
-        )
+        df = preprocessor.preprocess(df, feature_config_dict[dataset_type])
         logger.info(f"After preprocessing, available features: {df.columns.tolist()}")
 
-<<<<<<< HEAD
         # Сохраняем взаимодействия с явным указанием типов
         df_videos_map = None
-=======
-        # Ищем все embedding_list-поля
-        embedding_list_cols = [col for col in df.columns if col.endswith('_embedding')]
-        emb_list_idx_fields = [col for col in df.columns if col.endswith('_idx')]
-        emb_list_idx_fields_header = [f'{col}:token' for col in emb_list_idx_fields]
-        
->>>>>>> 27abe76c
         if dataset_type == 'rutube':
-            inter_cols = ['viewer_uid', 'rutube_video_id', 'timestamp', 'total_watchtime']
-            # на самом деле не все эмбеддинги будут относится с inter
-            # они могут быть связаны только к item или user и это надо придумать как делать автоматически
-            inter_cols.extend(emb_list_idx_fields)
-            print(f"HERE1 = {emb_list_idx_fields}")
-            
-            inter_df = df[inter_cols].copy()
+            inter_df = df[['viewer_uid', 'rutube_video_id', 'timestamp', 'total_watchtime']].copy()
             inter_df = inter_df.rename(columns={
                 'viewer_uid': 'user_id',
                 'rutube_video_id': 'item_id',
                 'total_watchtime': 'rating'
             })
-<<<<<<< HEAD
-=======
-            inter_cols = list(inter_df.columns)
-        
->>>>>>> 27abe76c
-            df_videos = pd.read_parquet("~/RecomText/data/video_info.parquet")
-            df_videos_map = df_videos.set_index('clean_video_id').to_dict(orient='index')
-
-            item_df = df[['rutube_video_id', 'category']].copy().rename(columns={'rutube_video_id': 'item_id'})
-            item_header = ['item_id:token', 'category:token']
-
-            with open(f'{output_path}{experiment_name}.item', 'w', encoding='utf-8') as f:
-                f.write('\t'.join(item_header) + '\n')
-                item_df.to_csv(f, sep='\t', index=False, header=False)
-    
-            logger.info(f"Saved item file: {output_path}{experiment_name}.item with headers: {item_header}")
-
-            user_df = df[['viewer_uid', 'sex', 'region']].copy().rename(columns={'viewer_uid': 'user_id'})
-            user_header = ['user_id:token', 'sex:token', 'region:token']
-    
-            with open(f'{output_path}{experiment_name}.user', 'w', encoding='utf-8') as f:
-                f.write('\t'.join(user_header) + '\n')
-                user_df.to_csv(f, sep='\t', index=False, header=False)
-    
-            logger.info(f"Saved item file: {output_path}{experiment_name}.user with headers: {user_header}")
-                
-        else:  # lastfm dataset
+            # Добавляем title embeddings в interaction features
+            embedding_cols = [col for col in df.columns if col.endswith('_embedding') or col.endswith('_embedding_list')]
+            if embedding_cols:
+                # Добавляем эмбеддинги в inter_df
+                for col in embedding_cols:
+                    inter_df[col] = df[col].apply(lambda x: torch.tensor(x, dtype=torch.float32) if isinstance(x, (list, np.ndarray)) else x)
+                logger.info(f"Added {len(embedding_cols)} embedding features: {embedding_cols}")
+            else:
+                logger.warning("No embedding features found after preprocessing!")
+
+        else:  # lastfm
             inter_df = df[['user_id', 'artist_id', 'timestamp', 'plays']].copy()
             inter_df = inter_df.rename(columns={
                 'artist_id': 'item_id',
@@ -519,28 +547,39 @@
         # Убеждаемся, что timestamp присутствует и отсортирован
         if 'timestamp' not in inter_df.columns:
             raise ValueError("timestamp field is required for sequential recommendation")
-        
+            
+        # Сортируем по времени
         inter_df = inter_df.sort_values('timestamp')
-        inter_header = ['user_id:token', 'item_id:token', 'rating:float', 'timestamp:float'] # для записи в .inter
-        # на самом деле не все эмбеддинги будут относится с inter
-        # они могут быть связаны только к item или user и это надо придумать как делать автоматически
-        inter_header.extend(emb_list_idx_fields_header)
-                
-        with open(f'{output_path}{experiment_name}.inter', 'w', encoding='utf-8') as f:
-            f.write('\t'.join(inter_header) + '\n')
+        
+        # Создаем директорию для эксперимента
+        os.makedirs(f"{output_dir}/{experiment_name}", exist_ok=True)
+        
+        # Записываем файл с заголовками, содержащими типы
+        with open(f'{output_dir}/{experiment_name}/{experiment_name}.inter', 'w', encoding='utf-8') as f:
+            # Определяем типы для каждого поля
+            header_types = [
+                'user_id:token',
+                'item_id:token',
+                'rating:float',
+                'timestamp:float'  # Убеждаемся, что timestamp включен
+            ]
+            
+            # Add title embedding fields if present
+            if dataset_type == 'rutube' and embedding_cols:
+                header_types.extend([f'{col}:float' for col in embedding_cols])
+            
+            # Записываем заголовок и данные
+            f.write('\t'.join(header_types) + '\n')
             inter_df.to_csv(f, sep='\t', index=False, header=False)
-        
-        logger.info(f"Saved interaction file: {output_path}{experiment_name}.inter with headers: {inter_header}")
-
+            logger.info(f"Saved interaction file with headers: {header_types}")
+        
         # Обновляем конфигурацию
-        base_config_dict = {
+        config_dict = {
             'data_path': output_dir,
             'checkpoint_dir': f'./ckpts/saved_{experiment_name}',
             'save_dataset': True,
             'load_col': {
-                'inter': inter_cols,
-                'item': ['item_id', 'category'],
-                'user': ['user_id', 'sex', 'region'],
+                'inter': ['user_id', 'item_id', 'rating', 'timestamp'] + (embedding_cols if dataset_type == 'rutube' and embedding_cols else [])
             },
             'eval_args': {
                 'split': {'RS': [0.8, 0.1, 0.1]},
@@ -552,28 +591,25 @@
             'ITEM_LIST_LENGTH_FIELD': 'item_length',
             'LIST_SUFFIX': '_list',
             'max_seq_length': 50,
-            'cuda_id': gpu_id,
-            'pytorch_gpu_id': gpu_id,
-            'gpu_id': gpu_id,
-            'use_gpu': use_gpu,
-            'device': device,
-
+            'gpu_id': 1,
+            'use_gpu': True,
+            'device': 'cuda:1',
+            'cuda_id': 1,
+            'pytorch_gpu_id': 1,
             
             # Add text feature configuration
-            'feature_fusion': True,
-            'embedding_size': 384,
+            'feature_fusion': True,  # Enable feature fusion in BERT4Rec
+            'numerical_features': embedding_cols if dataset_type == 'rutube' and embedding_cols else [],
+            'embedding_size': 384,  # Match BERT embedding size
             'numerical_projection_dropout': 0.1,
             
             # Add data configuration for embeddings
             'data': {
-                # 'numerical_features': inter_embedding_cols + item_embedding_cols + user_embedding_cols,
-                'token_features': feature_config_dict[dataset_type]['features'].get('categorical_features', []),
-                'embedding_sequence_fields': emb_list_idx_fields,
-                # 'text_fields': feature_config_dict[dataset_type]['features'].get('text_fields', [])
+                'numerical_features': embedding_cols if dataset_type == 'rutube' and embedding_cols else [],
+                'token_features': []  # Add categorical features if needed
             }
         }
 
-        logger.info("Start generate_config()...")
         # Генерируем конфиг и запускаем обучение
         config, config_path = generate_config(
             features=feature_config_dict,
@@ -583,141 +619,32 @@
             dataset_type=dataset_type
         )
         
-        # Обновляем только базовые параметры, сохраняя конфигурацию признаков        
-        def deep_update(d: dict, u: dict) -> dict:
-            """
-            Обновляет словарь `d` значениями из `u` рекурсивно.
-            Если ключ уже существует и оба значения — словари, то делает глубокое обновление.
-            Иначе — перезаписывает значение.
-            """
-            d = copy.deepcopy(d)
-            for k, v in u.items():
-                if isinstance(v, Mapping) and isinstance(d.get(k), Mapping):
-                    d[k] = deep_update(d.get(k, {}), v)
-                else:
-                    d[k] = v
-            return d
-
-        config, config_path = generate_config(
-            features=feature_config_dict,
-            model_params=model_params,
-            output_dir=output_dir,
-            experiment_name=experiment_name,
-            dataset_type=dataset_type
+        config.update(config_dict)
+        
+        print(f"CONFIG DICT = {config_dict}")
+        print(f"Using GPU ID: {config_dict['gpu_id']}")
+        print(f"Embedding columns: {embedding_cols if dataset_type == 'rutube' and embedding_cols else []}")
+        print(f"Interaction features: {inter_df.columns.tolist()}")
+        
+        init_seed(42, True)
+        result = run_recbole(
+            model=model_params['model'],
+            dataset=experiment_name,
+            config_file_list=[config_path],
+            config_dict=config_dict
         )
-        
-        # Обновляем конфигурацию только один раз
-        config = deep_update(config, base_config_dict)
-        
-        logger.info("Configuration updated and saved")
-        
-        logger.info(f"Final config: {config}")
-        logger.info(f"Using GPU ID: {config['gpu_id']}")
-        logger.info(f"Numerical features: {config['data']['numerical_features']}")
-        logger.info(f"Token features: {config['data'].get('token_features', [])}")
-        logger.info(f"Text fields: {config['data'].get('text_fields', [])}")
-        logger.info(f"Interaction features: {inter_df.columns.tolist()}")
-
-        logger.info("Start run_recbole()...")
-        
-        init_seed(42, True)
-        print(f"MODEL {model_params['model']}")
-        print(f"config['data_path'] = {config['data_path']}")
-
-        import sys
-        sys.path.append(os.path.abspath(os.path.join(os.path.dirname(__file__), "..")))
-        print(f"""{os.path.abspath(os.path.join(os.path.dirname(__file__), ".."))}""")
-
-
-        def run_custom_model(config, config_path, experiment_name):
-            from recbole.config import Config
-            from recbole.data import create_dataset, data_preparation
-            from recbole.trainer import Trainer
-            from recbole.utils import init_seed
-        
-            # 1. Создаём конфиг с оригинальной моделью
-            config = Config(
-                model=config['model'],  # 'BERT4Rec' или 'SASRec'
-                dataset=experiment_name,
-                config_file_list=[config_path],
-                config_dict=config
-            )
-        
-            # 2. Seed
-            init_seed(config['seed'], config['reproducibility'])
-        
-            # 3. Создание оригинального датасета на основе имени модели
-            dataset = create_dataset(config)
-            train_data, valid_data, test_data = data_preparation(config, dataset)
-        
-            # 4. Подмена на кастомную модель из конфигурации
-            model_name = config['model']
-            if model_name == 'BERT4Rec':
-                from models.enhanced_bert4rec import EnhancedBERT4Rec
-                model_class = EnhancedBERT4Rec
-            elif model_name == 'SASRec':
-                from models.enhanced_sasrec import EnhancedSASRec
-                model_class = EnhancedSASRec
-            else:
-                raise ValueError(f"Model {model_name} is not recognized!")
-        
-            # 5. Создание модели
-            model = model_class(config, train_data.dataset).to(config['device'])
-        
-            # 6. Тренер
-            trainer = Trainer(config, model)
-            best_valid_score, best_valid_result = trainer.fit(train_data,
-                                                              valid_data,
-                                                              saved=True,
-                                                              show_progress=config["show_progress"])
-        
-            # 7. Тест
-            test_result = trainer.evaluate(test_data)
-        
-            return {
-                'best_valid_score': best_valid_score,
-                'best_valid_result': best_valid_result,
-                'test_result': test_result
-            }
-            
-        # Если используем кастомную модель
-        if feature_config != 'id_only':            
-            print(f"NAME = {config['model']}")
-            print(f"=-=-==-=-=-=--=")
-            
-            print(f"config['data_path'] = {config['data_path']}")
-            # Используем наш прямой запуск
-            print(f"CUSTOMS MODEL")
-            result = run_custom_model(
-                config=config,
-                config_path=config_path,
-                experiment_name=experiment_name
-            )
-        else:
-            result = run_recbole(
-                model=model_params["model"],
-                dataset=experiment_name,
-                config_file_list=[config_path],
-                config_dict=config
-            )
-
         logger.info(f"RecBole config: {config}")
         logger.info(f"Dataset columns: {inter_df.columns.tolist()}")
 
         # Запускаем кастомные метрики
-<<<<<<< HEAD
         custom_metrics = evaluate_with_custom_metrics(preprocessor, config, dataset_type, df_videos_map)
         logger.info(f"Custom Metrics: {custom_metrics}")
-
-
-=======
-        # custom_metrics = evaluate_with_custom_metrics(preprocessor, config, dataset_type, df_videos_map)
-        # logger.info(f"Custom Metrics: {custom_metrics}")
+        custom_metrics = evaluate_with_custom_metrics(preprocessor, config, dataset_type, df_videos_map)
+        logger.info(f"Custom Metrics: {custom_metrics}")
 
         logger.info(f"Training completed. Model saved in ./ckpts/saved_{experiment_name}")
         return result
         
->>>>>>> 27abe76c
     except Exception as e:
         logger.error(f"Error in experiment pipeline: {str(e)}", exc_info=True)
         raise
